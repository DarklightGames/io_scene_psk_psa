--- conflicted
+++ resolved
@@ -1,13 +1,9 @@
-<<<<<<< HEAD
-This Blender 2.90+ add-on allows you to import and export meshes and animations to and from the [PSK and PSA file formats](https://wiki.beyondunreal.com/PSK_%26_PSA_file_formats) used in many versions of the Unreal Engine.
-=======
 [![Blender](https://img.shields.io/badge/Blender->=3.4-blue?logo=blender&logoColor=white)](https://www.blender.org/download/ "Download Blender")
 [![GitHub release](https://img.shields.io/github/release/DarklightGames/io_scene_psk_psa?include_prereleases=&sort=semver&color=blue)](https://github.com/DarklightGames/io_scene_psk_psa/releases/)
 
 This Blender add-on allows you to import and export meshes and animations to and from the [PSK and PSA file formats](https://wiki.beyondunreal.com/PSK_%26_PSA_file_formats) used in many version of the Unreal Engine.
 
-> **NOTE**: This addon requires Blender 3.4+. If this is not available to you, install version [4.2.0](https://github.com/DarklightGames/io_scene_psk_psa/releases/tag/4.2.0), as it has a minimum Blender version of 2.8.
->>>>>>> 268d0396
+> **NOTE**: This addon requires Blender 3.4+. If this is not available to you, install version [4.3.0](https://github.com/DarklightGames/io_scene_psk_psa/releases/tag/4.3.0), as it has a minimum Blender version of 2.9.
 
 # Features
 * Full PSK/PSA import and export capabilities.
@@ -20,21 +16,12 @@
 
 # Installation
 1. Download the zip file for the latest version from the [releases](https://github.com/DarklightGames/io_export_psk_psa/releases) page.
-<<<<<<< HEAD
-2. Open Blender 2.90 or later.
-3. Navigate to the Blender Preferences (Edit > Preferences).
-4. Select the "Add-ons" tab.
-5. Click the "Install..." button.
-6. Select the .zip file that you downloaded earlier and click "Install Add-on".
-7. Enable the newly added "Import-Export: PSK/PSA Importer/Exporter" addon.
-=======
-2. Open Blender.
+2. Open Blender 3.4.0 or later.
 3. Navigate to the Blender Preferences (`Edit` > `Preferences`).
 4. Select the `Add-ons` tab.
 5. Click the `Install...` button.
 6. Select the .zip file that you downloaded earlier and click `Install Add-on`.
 7. Enable the newly added `Import-Export: PSK/PSA Importer/Exporter` addon.
->>>>>>> 268d0396
 
 # Usage
 ## Exporting a PSK
@@ -43,13 +30,8 @@
 3. Enter the file name and click `Export`.
 
 ## Importing a PSK/PSKX
-<<<<<<< HEAD
-1. Navigate to File > Import > Unreal PSK (.psk/.pskx)
-2. Select the PSK file you want to import and click "Import".
-=======
 1. Navigate to `File` > `Import` > `Unreal PSK (.psk/.pskx)`.
 2. Select the PSK file you want to import and click `Import`.
->>>>>>> 268d0396
 
 ## Exporting a PSA
 1. Select the armature objects you wish to export.
