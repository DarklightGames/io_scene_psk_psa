from typing import List
from ..data import *


class Psk(object):

    class Wedge(object):
        def __init__(self):
            self.point_index: int = 0
            self.u: float = 0.0
            self.v: float = 0.0
            self.material_index: int = 0

        def __hash__(self):
            return hash(f'{self.point_index}-{self.u}-{self.v}-{self.material_index}')

    class Wedge16(Structure):
        _fields_ = [
            ('point_index', c_uint16),
            ('padding1', c_int16),
            ('u', c_float),
            ('v', c_float),
            ('material_index', c_uint8),
            ('reserved', c_int8),
            ('padding2', c_int16)
        ]

    class Wedge32(Structure):
        _fields_ = [
            ('point_index', c_uint32),
            ('u', c_float),
            ('v', c_float),
            ('material_index', c_uint32)
        ]

    class Face(Structure):
        _fields_ = [
<<<<<<< HEAD
            ('wedge_indices', c_int16 * 3),
=======
            ('wedge_indices', c_uint16 * 3),
>>>>>>> a42ebbd2
            ('material_index', c_int8),
            ('aux_material_index', c_int8),
            ('smoothing_groups', c_int32)
        ]

    class Material(Structure):
        _fields_ = [
            ('name', c_char * 64),
            ('texture_index', c_int32),
            ('poly_flags', c_int32),
            ('aux_material', c_int32),
            ('aux_flags', c_int32),
            ('lod_bias', c_int32),
            ('lod_style', c_int32)
        ]

    class Bone(Structure):
        _fields_ = [
            ('name', c_char * 64),
            ('flags', c_int32),
            ('children_count', c_int32),
            ('parent_index', c_int32),
            ('rotation', Quaternion),
            ('location', Vector3),
            ('length', c_float),
            ('size', Vector3)
        ]

    class Weight(Structure):
        _fields_ = [
            ('weight', c_float),
            ('point_index', c_int32),
            ('bone_index', c_int32),
        ]

    def __init__(self):
        self.points: List[Vector3] = []
        self.wedges: List[Psk.Wedge] = []
        self.faces: List[Psk.Face] = []
        self.materials: List[Psk.Material] = []
        self.weights: List[Psk.Weight] = []
        self.bones: List[Psk.Bone] = []<|MERGE_RESOLUTION|>--- conflicted
+++ resolved
@@ -35,11 +35,7 @@
 
     class Face(Structure):
         _fields_ = [
-<<<<<<< HEAD
-            ('wedge_indices', c_int16 * 3),
-=======
             ('wedge_indices', c_uint16 * 3),
->>>>>>> a42ebbd2
             ('material_index', c_int8),
             ('aux_material_index', c_int8),
             ('smoothing_groups', c_int32)
