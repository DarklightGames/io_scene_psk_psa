--- conflicted
+++ resolved
@@ -141,15 +141,9 @@
         options=empty_set,
         description='',
         items=(
-<<<<<<< HEAD
-            ('ALL', 'All', 'All bones will be exported'),
-            ('BONE_GROUPS', 'Bone Groups', 'Only bones belonging to the selected bone groups and their ancestors will '
-                                           'be exported.'),
-=======
             ('ALL', 'All', 'All bones will be exported.'),
             ('BONE_COLLECTIONS', 'Bone Collections', 'Only bones belonging to the selected bone collections and their '
              'ancestors will be exported.'),
->>>>>>> c18ac85e
         )
     )
     bone_collection_list: CollectionProperty(type=PSX_PG_bone_collection_list_item)
