from pathlib import Path
from typing import Iterable, List, Optional, cast as typing_cast

import bpy
from bpy.props import BoolProperty, StringProperty
from bpy.types import Collection, Context, Depsgraph, Material, Object, Operator, SpaceProperties, Scene
from bpy_extras.io_utils import ExportHelper

from .properties import PskExportMixin
from ..builder import (
    PskBuildOptions,
    build_psk,
    get_materials_for_mesh_objects,
    get_psk_input_objects_for_collection,
    get_psk_input_objects_for_context,
)
from ..writer import write_psk
from ...shared.helpers import PsxBoneCollection, populate_bone_collection_list
from ...shared.ui import draw_bone_filter_mode


def populate_material_name_list(depsgraph: Depsgraph, mesh_objects: Iterable[Object], material_list):
    materials = list(get_materials_for_mesh_objects(depsgraph, mesh_objects))

    # Order the mesh object materials by the order any existing entries in the material list.
    # This way, if the user has already set up the material list, we don't change the order.
    material_names = [x.material_name for x in material_list]
    materials = get_sorted_materials_by_names(materials, material_names)

    material_list.clear()
    for index, material in enumerate(materials):
        m = material_list.add()
        m.material_name = material.name
        m.index = index


def get_collection_from_context(context: Context) -> Optional[Collection]:
    if context.space_data.type != 'PROPERTIES':
        return None

    space_data = typing_cast(SpaceProperties, context.space_data)

    if space_data.use_pin_id:
        return typing_cast(Collection, space_data.pin_id)
    else:
        return context.collection


def get_collection_export_operator_from_context(context: Context) -> Optional[object]:
    collection = get_collection_from_context(context)
    if collection is None:
        return None
    if 0 > collection.active_exporter_index >= len(collection.exporters):
        return None
    exporter = collection.exporters[collection.active_exporter_index]
    # TODO: make sure this is actually an ASE exporter.
    return exporter.export_properties


class PSK_OT_bone_collection_list_populate(Operator):
    bl_idname = 'psk.bone_collection_list_populate'
    bl_label = 'Populate Bone Collection List'
    bl_description = 'Populate the bone collection list from the armature that will be used in this collection export'
    bl_options = {'INTERNAL'}

    def execute(self, context):
        export_operator = get_collection_export_operator_from_context(context)
        if export_operator is None:
            self.report({'ERROR_INVALID_CONTEXT'}, 'No valid export operator found in context')
            return {'CANCELLED'}
        try:
            input_objects = get_psk_input_objects_for_collection(context.collection)
        except RuntimeError as e:
            self.report({'ERROR_INVALID_CONTEXT'}, str(e))
            return {'CANCELLED'}
        if not input_objects.armature_objects:
            self.report({'ERROR_INVALID_CONTEXT'}, 'No armature modifiers found on mesh objects')
            return {'CANCELLED'}
        populate_bone_collection_list(export_operator.bone_collection_list, input_objects.armature_objects)
        return {'FINISHED'}


class PSK_OT_bone_collection_list_select_all(Operator):
    bl_idname = 'psk.bone_collection_list_select_all'
    bl_label = 'Select All'
    bl_description = 'Select all bone collections'
    bl_options = {'INTERNAL'}

    is_selected: BoolProperty(default=True)

    def execute(self, context):
        export_operator = get_collection_export_operator_from_context(context)
        if export_operator is None:
            self.report({'ERROR_INVALID_CONTEXT'}, 'No valid export operator found in context')
            return {'CANCELLED'}
        for item in export_operator.bone_collection_list:
            item.is_selected = self.is_selected
        return {'FINISHED'}


class PSK_OT_populate_material_name_list(Operator):
    bl_idname = 'psk.export_populate_material_name_list'
    bl_label = 'Populate Material Name List'
    bl_description = 'Populate the material name list from the objects that will be used in this export'
    bl_options = {'INTERNAL'}

    def execute(self, context):
        export_operator = get_collection_export_operator_from_context(context)
        if export_operator is None:
            self.report({'ERROR_INVALID_CONTEXT'}, 'No valid export operator found in context')
            return {'CANCELLED'}
        depsgraph = context.evaluated_depsgraph_get()
        input_objects = get_psk_input_objects_for_collection(context.collection)
        try:
            populate_material_name_list(depsgraph, [x.obj for x in input_objects.mesh_dfs_objects], export_operator.material_name_list)
        except RuntimeError as e:
            self.report({'ERROR_INVALID_CONTEXT'}, str(e))
            return {'CANCELLED'}
        return {'FINISHED'}



def material_list_names_search_cb(self, context: Context, edit_text: str):
    for material in bpy.data.materials:
        yield material.name


class PSK_OT_material_list_name_add(Operator):
    bl_idname = 'psk.export_material_name_list_item_add'
    bl_label = 'Add Material'
    bl_description = 'Add a material to the material name list (useful if you want to add a material slot that is not actually used in the mesh)'
    bl_options = {'INTERNAL'}

    name: StringProperty(search=material_list_names_search_cb, name='Material Name', default='None')

    def invoke(self, context, event):
        return context.window_manager.invoke_props_dialog(self)

    def execute(self, context):
        export_operator = get_collection_export_operator_from_context(context)
        if export_operator is None:
            self.report({'ERROR_INVALID_CONTEXT'}, 'No valid export operator found in context')
            return {'CANCELLED'}
        m = export_operator.material_name_list.add()
        m.material_name = self.name
        m.index = len(export_operator.material_name_list) - 1
        return {'FINISHED'}



class PSK_OT_material_list_move_up(Operator):
    bl_idname = 'psk.export_material_list_item_move_up'
    bl_label = 'Move Up'
    bl_options = {'INTERNAL'}
    bl_description = 'Move the selected material up one slot'

    @classmethod
    def poll(cls, context):
        pg = getattr(context.scene, 'psk_export')
        return pg.material_name_list_index > 0

    def execute(self, context):
        pg = getattr(context.scene, 'psk_export')
        pg.material_name_list.move(pg.material_name_list_index, pg.material_name_list_index - 1)
        pg.material_name_list_index -= 1
        return {'FINISHED'}


class PSK_OT_material_list_move_down(Operator):
    bl_idname = 'psk.export_material_list_item_move_down'
    bl_label = 'Move Down'
    bl_options = {'INTERNAL'}
    bl_description = 'Move the selected material down one slot'

    @classmethod
    def poll(cls, context):
        pg = getattr(context.scene, 'psk_export')
        return pg.material_name_list_index < len(pg.material_name_list) - 1

    def execute(self, context):
        pg = getattr(context.scene, 'psk_export')
        pg.material_name_list.move(pg.material_name_list_index, pg.material_name_list_index + 1)
        pg.material_name_list_index += 1
        return {'FINISHED'}


class PSK_OT_material_list_name_move_up(Operator):
    bl_idname = 'psk.export_material_name_list_item_move_up'
    bl_label = 'Move Up'
    bl_options = {'INTERNAL'}
    bl_description = 'Move the selected material name up one slot'

    @classmethod
    def poll(cls, context):
        export_operator = get_collection_export_operator_from_context(context)
        if export_operator is None:
            return False
        return export_operator.material_name_list_index > 0

    def execute(self, context):
        export_operator = get_collection_export_operator_from_context(context)
        if export_operator is None:
            self.report({'ERROR_INVALID_CONTEXT'}, 'No valid export operator found in context')
            return {'CANCELLED'}
        export_operator.material_name_list.move(export_operator.material_name_list_index, export_operator.material_name_list_index - 1)
        export_operator.material_name_list_index -= 1
        return {'FINISHED'}


class PSK_OT_material_list_name_move_down(Operator):
    bl_idname = 'psk.export_material_name_list_item_move_down'
    bl_label = 'Move Down'
    bl_options = {'INTERNAL'}
    bl_description = 'Move the selected material name down one slot'

    @classmethod
    def poll(cls, context):
        export_operator = get_collection_export_operator_from_context(context)
        if export_operator is None:
            return False
        return export_operator.material_name_list_index < len(export_operator.material_name_list) - 1

    def execute(self, context):
        export_operator = get_collection_export_operator_from_context(context)
        if export_operator is None:
            self.report({'ERROR_INVALID_CONTEXT'}, 'No valid export operator found in context')
            return {'CANCELLED'}
        export_operator.material_name_list.move(export_operator.material_name_list_index, export_operator.material_name_list_index + 1)
        export_operator.material_name_list_index += 1
        return {'FINISHED'}


def get_sorted_materials_by_names(materials: Iterable[Material], material_names: List[str]) -> List[Material]:
    """
    Sorts the materials by the order of the material names list. Any materials not in the list will be appended to the
    end of the list in the order they are found.

    @param materials: A list of materials to sort
    @param material_names: A list of material names to sort by
    @return: A sorted list of materials
    """
    materials_in_collection = [m for m in materials if m.name in material_names]
    materials_not_in_collection = [m for m in materials if m.name not in material_names]
    materials_in_collection = sorted(materials_in_collection, key=lambda x: material_names.index(x.name))
    return materials_in_collection + materials_not_in_collection


def get_psk_build_options_from_property_group(scene: Scene, pg: PskExportMixin) -> PskBuildOptions:
    options = PskBuildOptions()
    options.object_eval_state = pg.object_eval_state
    options.export_space = pg.export_space
    options.bone_filter_mode = pg.bone_filter_mode
    options.bone_collection_indices = [PsxBoneCollection(x.armature_object_name, x.armature_data_name, x.index) for x in pg.bone_collection_list if x.is_selected]
    options.root_bone_name = pg.root_bone_name
    options.material_order_mode = pg.material_order_mode
    options.material_name_list = pg.material_name_list
<<<<<<< HEAD
    options.vertex_norms = pg.export_vertex_normals
    options.vertex_colors = pg.export_vertex_colors
    options.vertex_color_space = pg.vertex_color_space
    options.extra_uvs = pg.export_extra_uvs
    options.shape_keys = pg.export_shape_keys
=======
    
    match pg.transform_source:
        case 'SCENE':
            transform_source = getattr(scene, 'psx_export')
        case 'SELF':
            transform_source = pg
        case _:
            assert False, f'Invalid transform source: {pg.transform_source}'
    
    options.scale = transform_source.scale
    options.forward_axis = transform_source.forward_axis
    options.up_axis = transform_source.up_axis

>>>>>>> e7ce9343
    return options


class PSK_OT_export_collection(Operator, ExportHelper, PskExportMixin):
    bl_idname = 'psk.export_collection'
    bl_label = 'Export'
    bl_options = {'INTERNAL'}
    filename_ext = '.psk'
    filter_glob: StringProperty(default='*.psk', options={'HIDDEN'})
    filepath: StringProperty(
        name='File Path',
        description='File path used for exporting the PSK file',
        maxlen=1024,
        default='',
        subtype='FILE_PATH')
    collection: StringProperty(options={'HIDDEN'})

    def execute(self, context):
        collection = bpy.data.collections.get(self.collection)

        try:
            input_objects = get_psk_input_objects_for_collection(collection)
        except RuntimeError as e:
            self.report({'ERROR_INVALID_CONTEXT'}, str(e))
            return {'CANCELLED'}

        options = get_psk_build_options_from_property_group(context.scene, self)
        filepath = str(Path(self.filepath).resolve())

        try:
            result = build_psk(context, input_objects, options)
            for warning in result.warnings:
                self.report({'WARNING'}, warning)
            write_psk(result.psk, filepath)
            if len(result.warnings) > 0:
                self.report({'WARNING'}, f'PSK export successful with {len(result.warnings)} warnings')
            else:
                self.report({'INFO'}, f'PSK export successful')
        except RuntimeError as e:
            self.report({'ERROR_INVALID_CONTEXT'}, str(e))
            return {'CANCELLED'}

        return {'FINISHED'}

    def draw(self, context: Context):
        layout = self.layout

        flow = layout.grid_flow(row_major=True)
        flow.use_property_split = True
        flow.use_property_decorate = False

        # Mesh
        mesh_header, mesh_panel = layout.panel('Mesh', default_closed=False)
        mesh_header.label(text='Mesh', icon='MESH_DATA')
        if mesh_panel:
            flow = mesh_panel.grid_flow(row_major=True)
            flow.use_property_split = True
            flow.use_property_decorate = False
            flow.prop(self, 'object_eval_state', text='Data')

        # Bones
        bones_header, bones_panel = layout.panel('Bones', default_closed=False)
        bones_header.label(text='Bones', icon='BONE_DATA')
        if bones_panel:
            draw_bone_filter_mode(bones_panel, self, True)

            if self.bone_filter_mode == 'BONE_COLLECTIONS':
                row = bones_panel.row()
                rows = max(3, min(len(self.bone_collection_list), 10))
                row.template_list('PSX_UL_bone_collection_list', '', self, 'bone_collection_list', self, 'bone_collection_list_index', rows=rows)
                col = row.column(align=True)
                col.operator(PSK_OT_bone_collection_list_populate.bl_idname, text='', icon='FILE_REFRESH')
                col.separator()
                op = col.operator(PSK_OT_bone_collection_list_select_all.bl_idname, text='', icon='CHECKBOX_HLT')
                op.is_selected = True
                op = col.operator(PSK_OT_bone_collection_list_select_all.bl_idname, text='', icon='CHECKBOX_DEHLT')
                op.is_selected = False

            advanced_bones_header, advanced_bones_panel = bones_panel.panel('Advanced', default_closed=True)
            advanced_bones_header.label(text='Advanced')
            if advanced_bones_panel:
                flow = advanced_bones_panel.grid_flow(row_major=True)
                flow.use_property_split = True
                flow.use_property_decorate = False
                flow.prop(self, 'root_bone_name')

        # Materials
        materials_header, materials_panel = layout.panel('Materials', default_closed=False)
        materials_header.label(text='Materials', icon='MATERIAL')

        if materials_panel:
            flow = materials_panel.grid_flow(row_major=True)
            flow.use_property_split = True
            flow.use_property_decorate = False
            flow.prop(self, 'material_order_mode', text='Material Order')

            if self.material_order_mode == 'MANUAL':
                rows = max(3, min(len(self.material_name_list), 10))
                row = materials_panel.row()
                row.template_list('PSK_UL_material_names', '', self, 'material_name_list', self, 'material_name_list_index', rows=rows)
                col = row.column(align=True)
                col.operator(PSK_OT_populate_material_name_list.bl_idname, text='', icon='FILE_REFRESH')
                col.separator()
                col.operator(PSK_OT_material_list_name_move_up.bl_idname, text='', icon='TRIA_UP')
                col.operator(PSK_OT_material_list_name_move_down.bl_idname, text='', icon='TRIA_DOWN')
                col.separator()
                col.operator(PSK_OT_material_list_name_add.bl_idname, text='', icon='ADD')

        # Transform
        transform_header, transform_panel = layout.panel('Transform', default_closed=False)
        transform_header.label(text='Transform')
        if transform_panel:
            flow = transform_panel.grid_flow(row_major=True)
            flow.use_property_split = True
            flow.use_property_decorate = False
            flow.prop(self, 'export_space')
            flow.prop(self, 'transform_source')

            flow = transform_panel.grid_flow(row_major=True)
            flow.use_property_split = True
            flow.use_property_decorate = False

            match self.transform_source:
                case 'SCENE':
                    transform_source = getattr(context.scene, 'psx_export')
                    flow.enabled = False
                case 'CUSTOM':
                    transform_source = self
        
            flow.prop(transform_source, 'scale')
            flow.prop(transform_source, 'forward_axis')
            flow.prop(transform_source, 'up_axis')


class PSK_OT_export(Operator, ExportHelper):
    bl_idname = 'psk.export'
    bl_label = 'Export'
    bl_options = {'INTERNAL', 'UNDO'}
    bl_description = 'Export selected meshes to PSK'
    filename_ext = '.psk'
    filter_glob: StringProperty(default='*.psk;*.pskx', options={'HIDDEN'})
    filepath: StringProperty(
        name='File Path',
        description='File path used for exporting the PSK file',
        maxlen=1024,
        default='')

    def invoke(self, context, event):
        try:
            input_objects = get_psk_input_objects_for_context(context)
        except RuntimeError as e:
            self.report({'ERROR_INVALID_CONTEXT'}, str(e))
            return {'CANCELLED'}

        pg = getattr(context.scene, 'psk_export')

        populate_bone_collection_list(pg.bone_collection_list, input_objects.armature_objects)

        depsgraph = context.evaluated_depsgraph_get()

        try:
            populate_material_name_list(depsgraph, [x.obj for x in input_objects.mesh_dfs_objects], pg.material_name_list)
        except RuntimeError as e:
            self.report({'ERROR_INVALID_CONTEXT'}, str(e))
            return {'CANCELLED'}

        context.window_manager.fileselect_add(self)

        return {'RUNNING_MODAL'}

    def draw(self, context):
        layout = self.layout

        pg = getattr(context.scene, 'psk_export')

        # Mesh
        mesh_header, mesh_panel = layout.panel('Mesh', default_closed=False)
        mesh_header.label(text='Mesh', icon='MESH_DATA')
        if mesh_panel:
            flow = mesh_panel.grid_flow(row_major=True)
            flow.use_property_split = True
            flow.use_property_decorate = False
            flow.prop(pg, 'object_eval_state', text='Data')

        # Bones
        bones_header, bones_panel = layout.panel('Bones', default_closed=False)
        bones_header.label(text='Bones', icon='BONE_DATA')
        if bones_panel:
            draw_bone_filter_mode(bones_panel, pg)
            if pg.bone_filter_mode == 'BONE_COLLECTIONS':
                row = bones_panel.row()
                rows = max(3, min(len(pg.bone_collection_list), 10))
                row.template_list('PSX_UL_bone_collection_list', '', pg, 'bone_collection_list', pg, 'bone_collection_list_index', rows=rows)
            bones_advanced_header, bones_advanced_panel = bones_panel.panel('Advanced', default_closed=True)
            bones_advanced_header.label(text='Advanced')
            if bones_advanced_panel:
                flow = bones_advanced_panel.grid_flow(row_major=True)
                flow.use_property_split = True
                flow.use_property_decorate = False
                flow.prop(pg, 'root_bone_name')

        # Materials
        materials_header, materials_panel = layout.panel('Materials', default_closed=False)
        materials_header.label(text='Materials', icon='MATERIAL')
        if materials_panel:
            flow = materials_panel.grid_flow(row_major=True)
            flow.use_property_split = True
            flow.use_property_decorate = False
            flow.prop(pg, 'material_order_mode', text='Material Order')

            if pg.material_order_mode == 'MANUAL':
                row = materials_panel.row()
                rows = max(3, min(len(pg.bone_collection_list), 10))
                row.template_list('PSK_UL_material_names', '', pg, 'material_name_list', pg, 'material_name_list_index', rows=rows)
                col = row.column(align=True)
                col.operator(PSK_OT_material_list_move_up.bl_idname, text='', icon='TRIA_UP')
                col.operator(PSK_OT_material_list_move_down.bl_idname, text='', icon='TRIA_DOWN')

        # Transform
        transform_header, transform_panel = layout.panel('Transform', default_closed=False)
        transform_header.label(text='Transform')
        if transform_panel:
            flow = transform_panel.grid_flow(row_major=True)
            flow.use_property_split = True
            flow.use_property_decorate = False
            flow.prop(pg, 'export_space')
            flow.prop(pg, 'scale')
            flow.prop(pg, 'forward_axis')
            flow.prop(pg, 'up_axis')
        
        # Extended Format
        extended_format_header, extended_format_panel = layout.panel('Extended Format', default_closed=False)
        extended_format_header.label(text='Extended Format')
        if extended_format_panel:
            flow = extended_format_panel.grid_flow(row_major=True)
            flow.use_property_split = True
            flow.use_property_decorate = False
            flow.prop(pg, 'should_export_vertex_normals', text='Vertex Normals')

        # PSKX data
        extensions_header, extensions_panel = layout.panel('Extensions', default_closed=True)
        extensions_header.label(text='Extensions')
        if extensions_panel:
            row = extensions_panel.row()
            col = row.column()
            col.use_property_split = True
            col.use_property_decorate = False
            col.prop(pg, 'export_vertex_normals', text='Vertex Normals')
            # TODO commented out until these can be fully implemented
            # col.prop(pg, 'export_vertex_colors', text='Vertex Colors')
            # if pg.export_vertex_colors:
            #     col.prop(pg, 'vertex_color_space')
            # col.separator()
            # col.prop(pg, 'export_shape_keys', text='Shape Keys')
            # col.prop(pg, 'export_extra_uvs', text='Extra UVs')

    def execute(self, context):
        pg = getattr(context.scene, 'psk_export')

        input_objects = get_psk_input_objects_for_context(context)
        options = get_psk_build_options_from_property_group(context.scene, pg)

        try:
            result = build_psk(context, input_objects, options)
            for warning in result.warnings:
                self.report({'WARNING'}, warning)
            write_psk(result.psk, self.filepath)
            if len(result.warnings) > 0:
                self.report({'WARNING'}, f'PSK export successful with {len(result.warnings)} warnings')
            else:
                self.report({'INFO'}, f'PSK export successful')
        except RuntimeError as e:
            self.report({'ERROR_INVALID_CONTEXT'}, str(e))
            return {'CANCELLED'}

        return {'FINISHED'}


classes = (
    PSK_OT_material_list_move_up,
    PSK_OT_material_list_move_down,
    PSK_OT_export,
    PSK_OT_export_collection,
    PSK_OT_bone_collection_list_populate,
    PSK_OT_bone_collection_list_select_all,
    PSK_OT_populate_material_name_list,
    PSK_OT_material_list_name_move_up,
    PSK_OT_material_list_name_move_down,
    PSK_OT_material_list_name_add,
)<|MERGE_RESOLUTION|>--- conflicted
+++ resolved
@@ -254,13 +254,6 @@
     options.root_bone_name = pg.root_bone_name
     options.material_order_mode = pg.material_order_mode
     options.material_name_list = pg.material_name_list
-<<<<<<< HEAD
-    options.vertex_norms = pg.export_vertex_normals
-    options.vertex_colors = pg.export_vertex_colors
-    options.vertex_color_space = pg.vertex_color_space
-    options.extra_uvs = pg.export_extra_uvs
-    options.shape_keys = pg.export_shape_keys
-=======
     
     match pg.transform_source:
         case 'SCENE':
@@ -274,7 +267,11 @@
     options.forward_axis = transform_source.forward_axis
     options.up_axis = transform_source.up_axis
 
->>>>>>> e7ce9343
+    options.vertex_norms = pg.export_vertex_normals
+    options.vertex_colors = pg.export_vertex_colors
+    options.vertex_color_space = pg.vertex_color_space
+    options.extra_uvs = pg.export_extra_uvs
+    options.shape_keys = pg.export_shape_keys
     return options
 
 
@@ -513,23 +510,13 @@
             flow.use_property_split = True
             flow.use_property_decorate = False
             flow.prop(pg, 'should_export_vertex_normals', text='Vertex Normals')
-
-        # PSKX data
-        extensions_header, extensions_panel = layout.panel('Extensions', default_closed=True)
-        extensions_header.label(text='Extensions')
-        if extensions_panel:
-            row = extensions_panel.row()
-            col = row.column()
-            col.use_property_split = True
-            col.use_property_decorate = False
-            col.prop(pg, 'export_vertex_normals', text='Vertex Normals')
             # TODO commented out until these can be fully implemented
-            # col.prop(pg, 'export_vertex_colors', text='Vertex Colors')
+            # flow.prop(pg, 'export_vertex_colors', text='Vertex Colors')
             # if pg.export_vertex_colors:
-            #     col.prop(pg, 'vertex_color_space')
-            # col.separator()
-            # col.prop(pg, 'export_shape_keys', text='Shape Keys')
-            # col.prop(pg, 'export_extra_uvs', text='Extra UVs')
+            #     flow.prop(pg, 'vertex_color_space')
+            # flow.separator()
+            # flow.prop(pg, 'export_shape_keys', text='Shape Keys')
+            # flow.prop(pg, 'export_extra_uvs', text='Extra UVs')
 
     def execute(self, context):
         pg = getattr(context.scene, 'psk_export')
