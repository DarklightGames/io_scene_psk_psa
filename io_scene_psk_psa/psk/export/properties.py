--- conflicted
+++ resolved
@@ -49,11 +49,15 @@
     )
     material_name_list: CollectionProperty(type=PSK_PG_material_name_list_item)
     material_name_list_index: IntProperty(default=0)
-<<<<<<< HEAD
-    export_vertex_normals: BoolProperty(
+    should_export_vertex_normals: BoolProperty(
+        'Export Vertex Normals',
         default=False,
-        name='Export Vertex Normals',
-        description='Export vertex normals.\n\nThis will export as a PSKX file'
+        description='Export VTXNORMS section.\n\nThis will export as a PSKX file'
+    )
+    transform_source: EnumProperty(
+        items=transform_source_items,
+        name='Transform Source',
+        default='SCENE'
     )
     export_shape_keys: BoolProperty(
         default=False,
@@ -79,17 +83,6 @@
             ('LINEAR', 'Linear', ''),
             ('SRGBA', 'sRGBA', ''),
         )
-=======
-    should_export_vertex_normals: BoolProperty(
-        'Export Vertex Normals',
-        default=False,
-        description='Export VTXNORMS section.'
-    )
-    transform_source: EnumProperty(
-        items=transform_source_items,
-        name='Transform Source',
-        default='SCENE'
->>>>>>> e7ce9343
     )
 
 
