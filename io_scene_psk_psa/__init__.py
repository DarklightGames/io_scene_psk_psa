--- conflicted
+++ resolved
@@ -127,11 +127,8 @@
 
 
 def unregister():
-<<<<<<< HEAD
     bpy.app.translations.unregister(__name__)
-=======
     del bpy.types.Material.psk
->>>>>>> fb027423
     del bpy.types.Scene.psa_import
     del bpy.types.Scene.psa_export
     del bpy.types.Scene.psk_export
