from bpy.props import StringProperty, IntProperty, BoolProperty, FloatProperty
from bpy.types import PropertyGroup, UIList, UILayout, Context, AnyType, Panel


class PSX_UL_bone_collection_list(UIList):

    def draw_item(self, context: Context, layout: UILayout, data: AnyType, item: AnyType, icon: int,
                  active_data: AnyType, active_property: str, index: int = 0, flt_flag: int = 0):
        row = layout.row()
        row.prop(item, 'is_selected', text=item.name, translate=item.name == 'Unassigned')
        row.label(text=str(getattr(item, 'count')), icon='BONE_DATA')


class PSX_PG_bone_collection_list_item(PropertyGroup):
    name: StringProperty()
    index: IntProperty()
    count: IntProperty()
    is_selected: BoolProperty(default=False)


class PSX_PG_action_export(PropertyGroup):
<<<<<<< HEAD
    compression_ratio: FloatProperty(name='Compression Ratio', default=1.0, min=0.0, max=1.0, subtype='FACTOR', description='The keyframe sampling ratio of the exported sequence.\n\nA compression ratio of 1.0 will export all frames, while a compression ratio of 0.5 will export half of the frames')
    key_quota: IntProperty(name='Keyframe Quota', default=0, min=1, description='The minimum number of keyframes to be exported')
=======
    compression_ratio: FloatProperty(name='Compression Ratio', default=1.0, min=0.0, max=1.0, subtype='FACTOR', description='The key sampling ratio of the exported sequence.\n\nA compression ratio of 1.0 will export all frames, while a compression ratio of 0.5 will export half of the frames')
    key_quota: IntProperty(name='Key Quota', default=0, min=1, description='The minimum number of frames to be exported')
    fps: FloatProperty(name='FPS', default=30.0, min=0.0, description='The frame rate of the exported sequence')
>>>>>>> c18ac85e


class PSX_PT_action(Panel):
    bl_idname = 'PSX_PT_action'
    bl_label = 'PSA Export'
    bl_space_type = 'DOPESHEET_EDITOR'
    bl_region_type = 'UI'
    bl_context = 'action'
    bl_category = 'Action'

    @classmethod
    def poll(cls, context: 'Context'):
        return context.active_object and context.active_object.type == 'ARMATURE' and context.active_action is not None

    def draw(self, context: 'Context'):
        action = context.active_action
        layout = self.layout
        flow = layout.grid_flow(columns=1)
        flow.use_property_split = True
        flow.use_property_decorate = False
        flow.prop(action.psa_export, 'compression_ratio')
        flow.prop(action.psa_export, 'key_quota')
        flow.prop(action.psa_export, 'fps')


classes = (
    PSX_PG_action_export,
    PSX_PG_bone_collection_list_item,
    PSX_UL_bone_collection_list,
    PSX_PT_action
)<|MERGE_RESOLUTION|>--- conflicted
+++ resolved
@@ -19,14 +19,9 @@
 
 
 class PSX_PG_action_export(PropertyGroup):
-<<<<<<< HEAD
     compression_ratio: FloatProperty(name='Compression Ratio', default=1.0, min=0.0, max=1.0, subtype='FACTOR', description='The keyframe sampling ratio of the exported sequence.\n\nA compression ratio of 1.0 will export all frames, while a compression ratio of 0.5 will export half of the frames')
     key_quota: IntProperty(name='Keyframe Quota', default=0, min=1, description='The minimum number of keyframes to be exported')
-=======
-    compression_ratio: FloatProperty(name='Compression Ratio', default=1.0, min=0.0, max=1.0, subtype='FACTOR', description='The key sampling ratio of the exported sequence.\n\nA compression ratio of 1.0 will export all frames, while a compression ratio of 0.5 will export half of the frames')
-    key_quota: IntProperty(name='Key Quota', default=0, min=1, description='The minimum number of frames to be exported')
     fps: FloatProperty(name='FPS', default=30.0, min=0.0, description='The frame rate of the exported sequence')
->>>>>>> c18ac85e
 
 
 class PSX_PT_action(Panel):
